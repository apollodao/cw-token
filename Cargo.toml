[package]
name = "cw-token"
description = "Trait implementations for abstracting out token handling"
version = "0.1.0"
authors = ["Apollo Devs"]
edition = "2021"
repository = "https://github.com/apollodao/cw-token"

[workspace]

[dependencies]
osmosis-std = { git = "https://github.com/osmosis-labs/osmosis-rust.git" }
<<<<<<< HEAD
apollo-proto-rust = { tag = "v0.3.1", git = "https://github.com/apollodao/apollo-proto-rust" }
cosmwasm-std = { version = "1.1.0", features = ["stargate"] }
cw20 = "0.15.0"
cw20-base = { version = "0.15", features = ["library"] }
cw-storage-plus = "0.15"
=======
cosmwasm-std = { version = "1.1", features = ["stargate", "cosmwasm_1_1"] }
cw20 = "0.16"
cw20-base = { version = "0.16", features = ["library"] }
cw-storage-plus = "0.16"
>>>>>>> 70ef4919
schemars = "0.8.8"
serde = { version = "1.0.103", default-features = false, features = ["derive"] }
thiserror = {version = "1.0.37"}
cw-asset = "2.3"
cosmwasm-schema = { version = "1.1" }
cw-utils = "0.16"<|MERGE_RESOLUTION|>--- conflicted
+++ resolved
@@ -10,18 +10,11 @@
 
 [dependencies]
 osmosis-std = { git = "https://github.com/osmosis-labs/osmosis-rust.git" }
-<<<<<<< HEAD
 apollo-proto-rust = { tag = "v0.3.1", git = "https://github.com/apollodao/apollo-proto-rust" }
-cosmwasm-std = { version = "1.1.0", features = ["stargate"] }
-cw20 = "0.15.0"
-cw20-base = { version = "0.15", features = ["library"] }
-cw-storage-plus = "0.15"
-=======
-cosmwasm-std = { version = "1.1", features = ["stargate", "cosmwasm_1_1"] }
+cosmwasm-std = { version = "1.1", features = ["stargate"] }
 cw20 = "0.16"
 cw20-base = { version = "0.16", features = ["library"] }
 cw-storage-plus = "0.16"
->>>>>>> 70ef4919
 schemars = "0.8.8"
 serde = { version = "1.0.103", default-features = false, features = ["derive"] }
 thiserror = {version = "1.0.37"}
